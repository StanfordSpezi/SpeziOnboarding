//
// This source file is part of the Stanford Spezi open-source project
//
// SPDX-FileCopyrightText: 2022 Stanford University and the project authors (see CONTRIBUTORS.md)
//
// SPDX-License-Identifier: MIT
//

import SwiftUI


@main
<<<<<<< HEAD
rstruct UITestsApp: App {
    @State private var path = NavigationPath()
=======
struct UITestsApp: App {
    @State var onboardingFlowComplete = false
>>>>>>> e5d3aed5
    
    
    var body: some Scene {
        WindowGroup {
            if !onboardingFlowComplete {
                OnboardingTestsView(onboardingFlowComplete: $onboardingFlowComplete)
            } else {
                Text("Onboarding complete")
            }
        }
    }
}<|MERGE_RESOLUTION|>--- conflicted
+++ resolved
@@ -10,13 +10,8 @@
 
 
 @main
-<<<<<<< HEAD
-rstruct UITestsApp: App {
-    @State private var path = NavigationPath()
-=======
 struct UITestsApp: App {
     @State var onboardingFlowComplete = false
->>>>>>> e5d3aed5
     
     
     var body: some Scene {
