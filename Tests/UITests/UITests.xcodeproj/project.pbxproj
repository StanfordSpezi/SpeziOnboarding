// !$*UTF8*$!
{
	archiveVersion = 1;
	classes = {
	};
	objectVersion = 56;
	objects = {

/* Begin PBXBuildFile section */
		2F61BDC329DD02D600D71D33 /* SpeziOnboarding in Frameworks */ = {isa = PBXBuildFile; productRef = 2F61BDC229DD02D600D71D33 /* SpeziOnboarding */; };
		2F61BDC929DD3CC000D71D33 /* OnboardingTestsView.swift in Sources */ = {isa = PBXBuildFile; fileRef = 2F61BDC829DD3CC000D71D33 /* OnboardingTestsView.swift */; };
		2F61BDCB29DDE76D00D71D33 /* SpeziOnboardingTests.swift in Sources */ = {isa = PBXBuildFile; fileRef = 2F61BDCA29DDE76D00D71D33 /* SpeziOnboardingTests.swift */; };
		2F6D139A28F5F386007C25D6 /* Assets.xcassets in Resources */ = {isa = PBXBuildFile; fileRef = 2F6D139928F5F386007C25D6 /* Assets.xcassets */; };
		2FA7382C290ADFAA007ACEB9 /* TestApp.swift in Sources */ = {isa = PBXBuildFile; fileRef = 2FA7382B290ADFAA007ACEB9 /* TestApp.swift */; };
		61040A1D2BAFA2F600EDD4EC /* OnboardingIdentifiableTestViewCustom.swift in Sources */ = {isa = PBXBuildFile; fileRef = 61040A1B2BAFA2F600EDD4EC /* OnboardingIdentifiableTestViewCustom.swift */; };
		61D77B542BC83F0100E3165F /* OnboardingCustomToggleTestView.swift in Sources */ = {isa = PBXBuildFile; fileRef = 61D77B532BC83F0100E3165F /* OnboardingCustomToggleTestView.swift */; };
		61F1697E2BCA888600D1622B /* OnboardingTestViewNotIdentifiable.swift in Sources */ = {isa = PBXBuildFile; fileRef = 61F1697D2BCA888600D1622B /* OnboardingTestViewNotIdentifiable.swift */; };
		970D444F2A6F048A00756FE2 /* OnboardingWelcomeTestView.swift in Sources */ = {isa = PBXBuildFile; fileRef = 970D444E2A6F048A00756FE2 /* OnboardingWelcomeTestView.swift */; };
		970D44512A6F04ED00756FE2 /* OnboardingSequentialTestView.swift in Sources */ = {isa = PBXBuildFile; fileRef = 970D44502A6F04ED00756FE2 /* OnboardingSequentialTestView.swift */; };
		970D44532A6F0B1900756FE2 /* OnboardingStartTestView.swift in Sources */ = {isa = PBXBuildFile; fileRef = 970D44522A6F0B1900756FE2 /* OnboardingStartTestView.swift */; };
		970D44552A6F119600756FE2 /* OnboardingConditionalTestView.swift in Sources */ = {isa = PBXBuildFile; fileRef = 970D44542A6F119600756FE2 /* OnboardingConditionalTestView.swift */; };
		97A8FF2C2A74449F008CD91A /* OnboardingCustomTestView1.swift in Sources */ = {isa = PBXBuildFile; fileRef = 97A8FF2B2A74449F008CD91A /* OnboardingCustomTestView1.swift */; };
		97A8FF2E2A7444FC008CD91A /* OnboardingCustomTestView2.swift in Sources */ = {isa = PBXBuildFile; fileRef = 97A8FF2D2A7444FC008CD91A /* OnboardingCustomTestView2.swift */; };
		97A8FF312A74607F008CD91A /* CustomToggleView.swift in Sources */ = {isa = PBXBuildFile; fileRef = 97A8FF302A74607F008CD91A /* CustomToggleView.swift */; };
		97C6AF772ACC86B70060155B /* ExampleStandard.swift in Sources */ = {isa = PBXBuildFile; fileRef = 97C6AF762ACC86B70060155B /* ExampleStandard.swift */; };
		97C6AF792ACC88270060155B /* TestAppDelegate.swift in Sources */ = {isa = PBXBuildFile; fileRef = 97C6AF782ACC88270060155B /* TestAppDelegate.swift */; };
		97C6AF7B2ACC89000060155B /* XCTestExtensions in Frameworks */ = {isa = PBXBuildFile; productRef = 97C6AF7A2ACC89000060155B /* XCTestExtensions */; };
		97C6AF7F2ACC94450060155B /* OnboardingFlow+PreviewSimulator.swift in Sources */ = {isa = PBXBuildFile; fileRef = 97C6AF7E2ACC94450060155B /* OnboardingFlow+PreviewSimulator.swift */; };
<<<<<<< HEAD
		C4DF245D2C369D76009328B0 /* OnboardingConsentMarkdownTestView.swift in Sources */ = {isa = PBXBuildFile; fileRef = C4DF245B2C369D76009328B0 /* OnboardingConsentMarkdownTestView.swift */; };
		C4DF245E2C369D76009328B0 /* OnboardingConsentMarkdownRenderingView.swift in Sources */ = {isa = PBXBuildFile; fileRef = C4DF245C2C369D76009328B0 /* OnboardingConsentMarkdownRenderingView.swift */; };
		C4DF24622C36DDF8009328B0 /* ConsentStoreError.swift in Sources */ = {isa = PBXBuildFile; fileRef = C4DF24612C36DDF8009328B0 /* ConsentStoreError.swift */; };
		C4F9AC322C5E5D3C0076BC5B /* DocumentIdentifiers.swift in Sources */ = {isa = PBXBuildFile; fileRef = C4F9AC312C5E5D3C0076BC5B /* DocumentIdentifiers.swift */; };
=======
		A950C9C02C68AFAD0052FA6D /* XCUIApplication+Onboarding.swift in Sources */ = {isa = PBXBuildFile; fileRef = A950C9BF2C68AFA80052FA6D /* XCUIApplication+Onboarding.swift */; };
>>>>>>> ec570fe5
/* End PBXBuildFile section */

/* Begin PBXContainerItemProxy section */
		2F6D13AD28F5F386007C25D6 /* PBXContainerItemProxy */ = {
			isa = PBXContainerItemProxy;
			containerPortal = 2F6D138A28F5F384007C25D6 /* Project object */;
			proxyType = 1;
			remoteGlobalIDString = 2F6D139128F5F384007C25D6;
			remoteInfo = Example;
		};
/* End PBXContainerItemProxy section */

/* Begin PBXFileReference section */
		2F61BDC129DD023E00D71D33 /* SpeziOnboarding */ = {isa = PBXFileReference; lastKnownFileType = wrapper; name = SpeziOnboarding; path = ../..; sourceTree = "<group>"; };
		2F61BDC829DD3CC000D71D33 /* OnboardingTestsView.swift */ = {isa = PBXFileReference; fileEncoding = 4; lastKnownFileType = sourcecode.swift; path = OnboardingTestsView.swift; sourceTree = "<group>"; };
		2F61BDCA29DDE76D00D71D33 /* SpeziOnboardingTests.swift */ = {isa = PBXFileReference; fileEncoding = 4; lastKnownFileType = sourcecode.swift; path = SpeziOnboardingTests.swift; sourceTree = "<group>"; };
		2F6D139228F5F384007C25D6 /* TestApp.app */ = {isa = PBXFileReference; explicitFileType = wrapper.application; includeInIndex = 0; path = TestApp.app; sourceTree = BUILT_PRODUCTS_DIR; };
		2F6D139928F5F386007C25D6 /* Assets.xcassets */ = {isa = PBXFileReference; lastKnownFileType = folder.assetcatalog; path = Assets.xcassets; sourceTree = "<group>"; };
		2F6D13AC28F5F386007C25D6 /* TestAppUITests.xctest */ = {isa = PBXFileReference; explicitFileType = wrapper.cfbundle; includeInIndex = 0; path = TestAppUITests.xctest; sourceTree = BUILT_PRODUCTS_DIR; };
		2FA7382B290ADFAA007ACEB9 /* TestApp.swift */ = {isa = PBXFileReference; fileEncoding = 4; lastKnownFileType = sourcecode.swift; path = TestApp.swift; sourceTree = "<group>"; };
		2FB0758A299DDB9000C0B37F /* TestApp.xctestplan */ = {isa = PBXFileReference; lastKnownFileType = text; path = TestApp.xctestplan; sourceTree = "<group>"; };
		61040A1B2BAFA2F600EDD4EC /* OnboardingIdentifiableTestViewCustom.swift */ = {isa = PBXFileReference; fileEncoding = 4; lastKnownFileType = sourcecode.swift; path = OnboardingIdentifiableTestViewCustom.swift; sourceTree = "<group>"; };
		61D77B532BC83F0100E3165F /* OnboardingCustomToggleTestView.swift */ = {isa = PBXFileReference; fileEncoding = 4; lastKnownFileType = sourcecode.swift; path = OnboardingCustomToggleTestView.swift; sourceTree = "<group>"; };
		61F1697D2BCA888600D1622B /* OnboardingTestViewNotIdentifiable.swift */ = {isa = PBXFileReference; lastKnownFileType = sourcecode.swift; path = OnboardingTestViewNotIdentifiable.swift; sourceTree = "<group>"; };
		970D444E2A6F048A00756FE2 /* OnboardingWelcomeTestView.swift */ = {isa = PBXFileReference; lastKnownFileType = sourcecode.swift; path = OnboardingWelcomeTestView.swift; sourceTree = "<group>"; };
		970D44502A6F04ED00756FE2 /* OnboardingSequentialTestView.swift */ = {isa = PBXFileReference; lastKnownFileType = sourcecode.swift; path = OnboardingSequentialTestView.swift; sourceTree = "<group>"; };
		970D44522A6F0B1900756FE2 /* OnboardingStartTestView.swift */ = {isa = PBXFileReference; lastKnownFileType = sourcecode.swift; path = OnboardingStartTestView.swift; sourceTree = "<group>"; };
		970D44542A6F119600756FE2 /* OnboardingConditionalTestView.swift */ = {isa = PBXFileReference; lastKnownFileType = sourcecode.swift; path = OnboardingConditionalTestView.swift; sourceTree = "<group>"; };
		97A8FF2B2A74449F008CD91A /* OnboardingCustomTestView1.swift */ = {isa = PBXFileReference; lastKnownFileType = sourcecode.swift; path = OnboardingCustomTestView1.swift; sourceTree = "<group>"; };
		97A8FF2D2A7444FC008CD91A /* OnboardingCustomTestView2.swift */ = {isa = PBXFileReference; lastKnownFileType = sourcecode.swift; path = OnboardingCustomTestView2.swift; sourceTree = "<group>"; };
		97A8FF302A74607F008CD91A /* CustomToggleView.swift */ = {isa = PBXFileReference; lastKnownFileType = sourcecode.swift; path = CustomToggleView.swift; sourceTree = "<group>"; };
		97C6AF762ACC86B70060155B /* ExampleStandard.swift */ = {isa = PBXFileReference; lastKnownFileType = sourcecode.swift; path = ExampleStandard.swift; sourceTree = "<group>"; };
		97C6AF782ACC88270060155B /* TestAppDelegate.swift */ = {isa = PBXFileReference; lastKnownFileType = sourcecode.swift; path = TestAppDelegate.swift; sourceTree = "<group>"; };
		97C6AF7E2ACC94450060155B /* OnboardingFlow+PreviewSimulator.swift */ = {isa = PBXFileReference; lastKnownFileType = sourcecode.swift; path = "OnboardingFlow+PreviewSimulator.swift"; sourceTree = "<group>"; };
<<<<<<< HEAD
		C4DF245B2C369D76009328B0 /* OnboardingConsentMarkdownTestView.swift */ = {isa = PBXFileReference; fileEncoding = 4; lastKnownFileType = sourcecode.swift; path = OnboardingConsentMarkdownTestView.swift; sourceTree = "<group>"; };
		C4DF245C2C369D76009328B0 /* OnboardingConsentMarkdownRenderingView.swift */ = {isa = PBXFileReference; fileEncoding = 4; lastKnownFileType = sourcecode.swift; path = OnboardingConsentMarkdownRenderingView.swift; sourceTree = "<group>"; };
		C4DF24612C36DDF8009328B0 /* ConsentStoreError.swift */ = {isa = PBXFileReference; lastKnownFileType = sourcecode.swift; path = ConsentStoreError.swift; sourceTree = "<group>"; };
		C4F9AC312C5E5D3C0076BC5B /* DocumentIdentifiers.swift */ = {isa = PBXFileReference; fileEncoding = 4; lastKnownFileType = sourcecode.swift; path = DocumentIdentifiers.swift; sourceTree = "<group>"; };
=======
		A950C9BF2C68AFA80052FA6D /* XCUIApplication+Onboarding.swift */ = {isa = PBXFileReference; lastKnownFileType = sourcecode.swift; path = "XCUIApplication+Onboarding.swift"; sourceTree = "<group>"; };
>>>>>>> ec570fe5
/* End PBXFileReference section */

/* Begin PBXFrameworksBuildPhase section */
		2F6D138F28F5F384007C25D6 /* Frameworks */ = {
			isa = PBXFrameworksBuildPhase;
			buildActionMask = 2147483647;
			files = (
				2F61BDC329DD02D600D71D33 /* SpeziOnboarding in Frameworks */,
			);
			runOnlyForDeploymentPostprocessing = 0;
		};
		2F6D13A928F5F386007C25D6 /* Frameworks */ = {
			isa = PBXFrameworksBuildPhase;
			buildActionMask = 2147483647;
			files = (
				97C6AF7B2ACC89000060155B /* XCTestExtensions in Frameworks */,
			);
			runOnlyForDeploymentPostprocessing = 0;
		};
/* End PBXFrameworksBuildPhase section */

/* Begin PBXGroup section */
		2F6D138928F5F384007C25D6 = {
			isa = PBXGroup;
			children = (
				2FB0758A299DDB9000C0B37F /* TestApp.xctestplan */,
				2F61BDC129DD023E00D71D33 /* SpeziOnboarding */,
				2F6D139428F5F384007C25D6 /* TestApp */,
				2F6D13AF28F5F386007C25D6 /* TestAppUITests */,
				2F6D139328F5F384007C25D6 /* Products */,
				2F6D13C228F5F3BE007C25D6 /* Frameworks */,
			);
			sourceTree = "<group>";
		};
		2F6D139328F5F384007C25D6 /* Products */ = {
			isa = PBXGroup;
			children = (
				2F6D139228F5F384007C25D6 /* TestApp.app */,
				2F6D13AC28F5F386007C25D6 /* TestAppUITests.xctest */,
			);
			name = Products;
			sourceTree = "<group>";
		};
		2F6D139428F5F384007C25D6 /* TestApp */ = {
			isa = PBXGroup;
			children = (
				970D44472A6F02E800756FE2 /* Views */,
				2FA7382B290ADFAA007ACEB9 /* TestApp.swift */,
				97C6AF782ACC88270060155B /* TestAppDelegate.swift */,
				97C6AF762ACC86B70060155B /* ExampleStandard.swift */,
				C4F9AC312C5E5D3C0076BC5B /* DocumentIdentifiers.swift */,
				2F61BDC829DD3CC000D71D33 /* OnboardingTestsView.swift */,
				2F6D139928F5F386007C25D6 /* Assets.xcassets */,
				C4DF24612C36DDF8009328B0 /* ConsentStoreError.swift */,
			);
			path = TestApp;
			sourceTree = "<group>";
		};
		2F6D13AF28F5F386007C25D6 /* TestAppUITests */ = {
			isa = PBXGroup;
			children = (
				A950C9BF2C68AFA80052FA6D /* XCUIApplication+Onboarding.swift */,
				2F61BDCA29DDE76D00D71D33 /* SpeziOnboardingTests.swift */,
			);
			path = TestAppUITests;
			sourceTree = "<group>";
		};
		2F6D13C228F5F3BE007C25D6 /* Frameworks */ = {
			isa = PBXGroup;
			children = (
			);
			name = Frameworks;
			sourceTree = "<group>";
		};
		970D44472A6F02E800756FE2 /* Views */ = {
			isa = PBXGroup;
			children = (
				61D77B532BC83F0100E3165F /* OnboardingCustomToggleTestView.swift */,
				61040A1B2BAFA2F600EDD4EC /* OnboardingIdentifiableTestViewCustom.swift */,
				97A8FF2F2A74606A008CD91A /* HelperViews */,
				970D44522A6F0B1900756FE2 /* OnboardingStartTestView.swift */,
				970D444E2A6F048A00756FE2 /* OnboardingWelcomeTestView.swift */,
				970D44502A6F04ED00756FE2 /* OnboardingSequentialTestView.swift */,
				97A8FF2B2A74449F008CD91A /* OnboardingCustomTestView1.swift */,
				C4DF245C2C369D76009328B0 /* OnboardingConsentMarkdownRenderingView.swift */,
				C4DF245B2C369D76009328B0 /* OnboardingConsentMarkdownTestView.swift */,
				97A8FF2D2A7444FC008CD91A /* OnboardingCustomTestView2.swift */,
				970D44542A6F119600756FE2 /* OnboardingConditionalTestView.swift */,
				97C6AF7E2ACC94450060155B /* OnboardingFlow+PreviewSimulator.swift */,
				61F1697D2BCA888600D1622B /* OnboardingTestViewNotIdentifiable.swift */,
			);
			path = Views;
			sourceTree = "<group>";
		};
		97A8FF2F2A74606A008CD91A /* HelperViews */ = {
			isa = PBXGroup;
			children = (
				97A8FF302A74607F008CD91A /* CustomToggleView.swift */,
			);
			path = HelperViews;
			sourceTree = "<group>";
		};
/* End PBXGroup section */

/* Begin PBXNativeTarget section */
		2F6D139128F5F384007C25D6 /* TestApp */ = {
			isa = PBXNativeTarget;
			buildConfigurationList = 2F6D13B628F5F386007C25D6 /* Build configuration list for PBXNativeTarget "TestApp" */;
			buildPhases = (
				2F6D138E28F5F384007C25D6 /* Sources */,
				2F6D138F28F5F384007C25D6 /* Frameworks */,
				2F6D139028F5F384007C25D6 /* Resources */,
				2FF8CFEF2A95D6B100D016A0 /* ShellScript */,
			);
			buildRules = (
			);
			dependencies = (
			);
			name = TestApp;
			packageProductDependencies = (
				2F61BDC229DD02D600D71D33 /* SpeziOnboarding */,
			);
			productName = Example;
			productReference = 2F6D139228F5F384007C25D6 /* TestApp.app */;
			productType = "com.apple.product-type.application";
		};
		2F6D13AB28F5F386007C25D6 /* TestAppUITests */ = {
			isa = PBXNativeTarget;
			buildConfigurationList = 2F6D13BC28F5F386007C25D6 /* Build configuration list for PBXNativeTarget "TestAppUITests" */;
			buildPhases = (
				2F6D13A828F5F386007C25D6 /* Sources */,
				2F6D13A928F5F386007C25D6 /* Frameworks */,
				2F6D13AA28F5F386007C25D6 /* Resources */,
			);
			buildRules = (
			);
			dependencies = (
				2F6D13AE28F5F386007C25D6 /* PBXTargetDependency */,
			);
			name = TestAppUITests;
			packageProductDependencies = (
				97C6AF7A2ACC89000060155B /* XCTestExtensions */,
			);
			productName = ExampleUITests;
			productReference = 2F6D13AC28F5F386007C25D6 /* TestAppUITests.xctest */;
			productType = "com.apple.product-type.bundle.ui-testing";
		};
/* End PBXNativeTarget section */

/* Begin PBXProject section */
		2F6D138A28F5F384007C25D6 /* Project object */ = {
			isa = PBXProject;
			attributes = {
				BuildIndependentTargetsInParallel = 1;
				LastSwiftUpdateCheck = 1410;
				LastUpgradeCheck = 1520;
				TargetAttributes = {
					2F6D139128F5F384007C25D6 = {
						CreatedOnToolsVersion = 14.1;
					};
					2F6D13AB28F5F386007C25D6 = {
						CreatedOnToolsVersion = 14.1;
						LastSwiftMigration = 1430;
						TestTargetID = 2F6D139128F5F384007C25D6;
					};
				};
			};
			buildConfigurationList = 2F6D138D28F5F384007C25D6 /* Build configuration list for PBXProject "UITests" */;
			compatibilityVersion = "Xcode 14.0";
			developmentRegion = en;
			hasScannedForEncodings = 0;
			knownRegions = (
				en,
				Base,
			);
			mainGroup = 2F6D138928F5F384007C25D6;
			packageReferences = (
				97C6AF752ACC74080060155B /* XCRemoteSwiftPackageReference "XCTestExtensions" */,
			);
			productRefGroup = 2F6D139328F5F384007C25D6 /* Products */;
			projectDirPath = "";
			projectRoot = "";
			targets = (
				2F6D139128F5F384007C25D6 /* TestApp */,
				2F6D13AB28F5F386007C25D6 /* TestAppUITests */,
			);
		};
/* End PBXProject section */

/* Begin PBXResourcesBuildPhase section */
		2F6D139028F5F384007C25D6 /* Resources */ = {
			isa = PBXResourcesBuildPhase;
			buildActionMask = 2147483647;
			files = (
				2F6D139A28F5F386007C25D6 /* Assets.xcassets in Resources */,
			);
			runOnlyForDeploymentPostprocessing = 0;
		};
		2F6D13AA28F5F386007C25D6 /* Resources */ = {
			isa = PBXResourcesBuildPhase;
			buildActionMask = 2147483647;
			files = (
			);
			runOnlyForDeploymentPostprocessing = 0;
		};
/* End PBXResourcesBuildPhase section */

/* Begin PBXShellScriptBuildPhase section */
		2FF8CFEF2A95D6B100D016A0 /* ShellScript */ = {
			isa = PBXShellScriptBuildPhase;
			alwaysOutOfDate = 1;
			buildActionMask = 2147483647;
			files = (
			);
			inputFileListPaths = (
			);
			inputPaths = (
			);
			outputFileListPaths = (
			);
			outputPaths = (
			);
			runOnlyForDeploymentPostprocessing = 0;
			shellPath = /bin/sh;
			shellScript = "if [ \"${CONFIGURATION}\" = \"Debug\" ]; then\n  export PATH=\"$PATH:/opt/homebrew/bin\"\n  if which swiftlint > /dev/null; then\n    cd ../../ && swiftlint\n  else\n    echo \"warning: SwiftLint not installed, download from https://github.com/realm/SwiftLint\"\n  fi\nfi\n";
		};
/* End PBXShellScriptBuildPhase section */

/* Begin PBXSourcesBuildPhase section */
		2F6D138E28F5F384007C25D6 /* Sources */ = {
			isa = PBXSourcesBuildPhase;
			buildActionMask = 2147483647;
			files = (
				97C6AF792ACC88270060155B /* TestAppDelegate.swift in Sources */,
				61F1697E2BCA888600D1622B /* OnboardingTestViewNotIdentifiable.swift in Sources */,
				970D44552A6F119600756FE2 /* OnboardingConditionalTestView.swift in Sources */,
				97C6AF772ACC86B70060155B /* ExampleStandard.swift in Sources */,
				970D44532A6F0B1900756FE2 /* OnboardingStartTestView.swift in Sources */,
				970D44512A6F04ED00756FE2 /* OnboardingSequentialTestView.swift in Sources */,
				C4DF24622C36DDF8009328B0 /* ConsentStoreError.swift in Sources */,
				61D77B542BC83F0100E3165F /* OnboardingCustomToggleTestView.swift in Sources */,
				97A8FF2C2A74449F008CD91A /* OnboardingCustomTestView1.swift in Sources */,
				C4F9AC322C5E5D3C0076BC5B /* DocumentIdentifiers.swift in Sources */,
				2FA7382C290ADFAA007ACEB9 /* TestApp.swift in Sources */,
				97A8FF2E2A7444FC008CD91A /* OnboardingCustomTestView2.swift in Sources */,
				2F61BDC929DD3CC000D71D33 /* OnboardingTestsView.swift in Sources */,
				61040A1D2BAFA2F600EDD4EC /* OnboardingIdentifiableTestViewCustom.swift in Sources */,
				97C6AF7F2ACC94450060155B /* OnboardingFlow+PreviewSimulator.swift in Sources */,
				C4DF245D2C369D76009328B0 /* OnboardingConsentMarkdownTestView.swift in Sources */,
				970D444F2A6F048A00756FE2 /* OnboardingWelcomeTestView.swift in Sources */,
				97A8FF312A74607F008CD91A /* CustomToggleView.swift in Sources */,
				C4DF245E2C369D76009328B0 /* OnboardingConsentMarkdownRenderingView.swift in Sources */,
			);
			runOnlyForDeploymentPostprocessing = 0;
		};
		2F6D13A828F5F386007C25D6 /* Sources */ = {
			isa = PBXSourcesBuildPhase;
			buildActionMask = 2147483647;
			files = (
				A950C9C02C68AFAD0052FA6D /* XCUIApplication+Onboarding.swift in Sources */,
				2F61BDCB29DDE76D00D71D33 /* SpeziOnboardingTests.swift in Sources */,
			);
			runOnlyForDeploymentPostprocessing = 0;
		};
/* End PBXSourcesBuildPhase section */

/* Begin PBXTargetDependency section */
		2F6D13AE28F5F386007C25D6 /* PBXTargetDependency */ = {
			isa = PBXTargetDependency;
			target = 2F6D139128F5F384007C25D6 /* TestApp */;
			targetProxy = 2F6D13AD28F5F386007C25D6 /* PBXContainerItemProxy */;
		};
/* End PBXTargetDependency section */

/* Begin XCBuildConfiguration section */
		2F6D13B428F5F386007C25D6 /* Debug */ = {
			isa = XCBuildConfiguration;
			buildSettings = {
				ALWAYS_SEARCH_USER_PATHS = NO;
				ASSETCATALOG_COMPILER_GENERATE_SWIFT_ASSET_SYMBOL_EXTENSIONS = YES;
				CLANG_ANALYZER_NONNULL = YES;
				CLANG_ANALYZER_NUMBER_OBJECT_CONVERSION = YES_AGGRESSIVE;
				CLANG_CXX_LANGUAGE_STANDARD = "gnu++20";
				CLANG_ENABLE_MODULES = YES;
				CLANG_ENABLE_OBJC_ARC = YES;
				CLANG_ENABLE_OBJC_WEAK = YES;
				CLANG_WARN_BLOCK_CAPTURE_AUTORELEASING = YES;
				CLANG_WARN_BOOL_CONVERSION = YES;
				CLANG_WARN_COMMA = YES;
				CLANG_WARN_CONSTANT_CONVERSION = YES;
				CLANG_WARN_DEPRECATED_OBJC_IMPLEMENTATIONS = YES;
				CLANG_WARN_DIRECT_OBJC_ISA_USAGE = YES_ERROR;
				CLANG_WARN_DOCUMENTATION_COMMENTS = YES;
				CLANG_WARN_EMPTY_BODY = YES;
				CLANG_WARN_ENUM_CONVERSION = YES;
				CLANG_WARN_INFINITE_RECURSION = YES;
				CLANG_WARN_INT_CONVERSION = YES;
				CLANG_WARN_NON_LITERAL_NULL_CONVERSION = YES;
				CLANG_WARN_OBJC_IMPLICIT_RETAIN_SELF = YES;
				CLANG_WARN_OBJC_LITERAL_CONVERSION = YES;
				CLANG_WARN_OBJC_ROOT_CLASS = YES_ERROR;
				CLANG_WARN_QUOTED_INCLUDE_IN_FRAMEWORK_HEADER = YES;
				CLANG_WARN_RANGE_LOOP_ANALYSIS = YES;
				CLANG_WARN_STRICT_PROTOTYPES = YES;
				CLANG_WARN_SUSPICIOUS_MOVE = YES;
				CLANG_WARN_UNGUARDED_AVAILABILITY = YES_AGGRESSIVE;
				CLANG_WARN_UNREACHABLE_CODE = YES;
				CLANG_WARN__DUPLICATE_METHOD_MATCH = YES;
				COPY_PHASE_STRIP = NO;
				DEBUG_INFORMATION_FORMAT = dwarf;
				ENABLE_STRICT_OBJC_MSGSEND = YES;
				ENABLE_TESTABILITY = YES;
				GCC_C_LANGUAGE_STANDARD = gnu11;
				GCC_DYNAMIC_NO_PIC = NO;
				GCC_NO_COMMON_BLOCKS = YES;
				GCC_OPTIMIZATION_LEVEL = 0;
				GCC_PREPROCESSOR_DEFINITIONS = (
					"DEBUG=1",
					"$(inherited)",
				);
				GCC_WARN_64_TO_32_BIT_CONVERSION = YES;
				GCC_WARN_ABOUT_RETURN_TYPE = YES_ERROR;
				GCC_WARN_UNDECLARED_SELECTOR = YES;
				GCC_WARN_UNINITIALIZED_AUTOS = YES_AGGRESSIVE;
				GCC_WARN_UNUSED_FUNCTION = YES;
				GCC_WARN_UNUSED_VARIABLE = YES;
				IPHONEOS_DEPLOYMENT_TARGET = 17.0;
				MACOSX_DEPLOYMENT_TARGET = 14.0;
				MTL_ENABLE_DEBUG_INFO = INCLUDE_SOURCE;
				MTL_FAST_MATH = YES;
				ONLY_ACTIVE_ARCH = YES;
				SDKROOT = iphoneos;
				SWIFT_ACTIVE_COMPILATION_CONDITIONS = DEBUG;
				SWIFT_OPTIMIZATION_LEVEL = "-Onone";
				SWIFT_STRICT_CONCURRENCY = complete;
				XROS_DEPLOYMENT_TARGET = 1.0;
			};
			name = Debug;
		};
		2F6D13B528F5F386007C25D6 /* Release */ = {
			isa = XCBuildConfiguration;
			buildSettings = {
				ALWAYS_SEARCH_USER_PATHS = NO;
				ASSETCATALOG_COMPILER_GENERATE_SWIFT_ASSET_SYMBOL_EXTENSIONS = YES;
				CLANG_ANALYZER_NONNULL = YES;
				CLANG_ANALYZER_NUMBER_OBJECT_CONVERSION = YES_AGGRESSIVE;
				CLANG_CXX_LANGUAGE_STANDARD = "gnu++20";
				CLANG_ENABLE_MODULES = YES;
				CLANG_ENABLE_OBJC_ARC = YES;
				CLANG_ENABLE_OBJC_WEAK = YES;
				CLANG_WARN_BLOCK_CAPTURE_AUTORELEASING = YES;
				CLANG_WARN_BOOL_CONVERSION = YES;
				CLANG_WARN_COMMA = YES;
				CLANG_WARN_CONSTANT_CONVERSION = YES;
				CLANG_WARN_DEPRECATED_OBJC_IMPLEMENTATIONS = YES;
				CLANG_WARN_DIRECT_OBJC_ISA_USAGE = YES_ERROR;
				CLANG_WARN_DOCUMENTATION_COMMENTS = YES;
				CLANG_WARN_EMPTY_BODY = YES;
				CLANG_WARN_ENUM_CONVERSION = YES;
				CLANG_WARN_INFINITE_RECURSION = YES;
				CLANG_WARN_INT_CONVERSION = YES;
				CLANG_WARN_NON_LITERAL_NULL_CONVERSION = YES;
				CLANG_WARN_OBJC_IMPLICIT_RETAIN_SELF = YES;
				CLANG_WARN_OBJC_LITERAL_CONVERSION = YES;
				CLANG_WARN_OBJC_ROOT_CLASS = YES_ERROR;
				CLANG_WARN_QUOTED_INCLUDE_IN_FRAMEWORK_HEADER = YES;
				CLANG_WARN_RANGE_LOOP_ANALYSIS = YES;
				CLANG_WARN_STRICT_PROTOTYPES = YES;
				CLANG_WARN_SUSPICIOUS_MOVE = YES;
				CLANG_WARN_UNGUARDED_AVAILABILITY = YES_AGGRESSIVE;
				CLANG_WARN_UNREACHABLE_CODE = YES;
				CLANG_WARN__DUPLICATE_METHOD_MATCH = YES;
				COPY_PHASE_STRIP = NO;
				DEBUG_INFORMATION_FORMAT = "dwarf-with-dsym";
				ENABLE_NS_ASSERTIONS = NO;
				ENABLE_STRICT_OBJC_MSGSEND = YES;
				GCC_C_LANGUAGE_STANDARD = gnu11;
				GCC_NO_COMMON_BLOCKS = YES;
				GCC_WARN_64_TO_32_BIT_CONVERSION = YES;
				GCC_WARN_ABOUT_RETURN_TYPE = YES_ERROR;
				GCC_WARN_UNDECLARED_SELECTOR = YES;
				GCC_WARN_UNINITIALIZED_AUTOS = YES_AGGRESSIVE;
				GCC_WARN_UNUSED_FUNCTION = YES;
				GCC_WARN_UNUSED_VARIABLE = YES;
				IPHONEOS_DEPLOYMENT_TARGET = 17.0;
				MACOSX_DEPLOYMENT_TARGET = 14.0;
				MTL_ENABLE_DEBUG_INFO = NO;
				MTL_FAST_MATH = YES;
				SDKROOT = iphoneos;
				SWIFT_COMPILATION_MODE = wholemodule;
				SWIFT_OPTIMIZATION_LEVEL = "-O";
				SWIFT_STRICT_CONCURRENCY = complete;
				VALIDATE_PRODUCT = YES;
				XROS_DEPLOYMENT_TARGET = 1.0;
			};
			name = Release;
		};
		2F6D13B728F5F386007C25D6 /* Debug */ = {
			isa = XCBuildConfiguration;
			buildSettings = {
				ASSETCATALOG_COMPILER_APPICON_NAME = AppIcon;
				ASSETCATALOG_COMPILER_GLOBAL_ACCENT_COLOR_NAME = AccentColor;
				CODE_SIGN_STYLE = Automatic;
				CURRENT_PROJECT_VERSION = 1;
				DEVELOPMENT_ASSET_PATHS = "";
				DEVELOPMENT_TEAM = 637867499T;
				ENABLE_PREVIEWS = YES;
				ENABLE_TESTING_SEARCH_PATHS = YES;
				GENERATE_INFOPLIST_FILE = YES;
				INFOPLIST_KEY_UIApplicationSceneManifest_Generation = YES;
				INFOPLIST_KEY_UIApplicationSupportsIndirectInputEvents = YES;
				INFOPLIST_KEY_UILaunchScreen_Generation = YES;
				INFOPLIST_KEY_UISupportedInterfaceOrientations_iPad = "UIInterfaceOrientationPortrait UIInterfaceOrientationPortraitUpsideDown UIInterfaceOrientationLandscapeLeft UIInterfaceOrientationLandscapeRight";
				INFOPLIST_KEY_UISupportedInterfaceOrientations_iPhone = "UIInterfaceOrientationPortrait UIInterfaceOrientationLandscapeLeft UIInterfaceOrientationLandscapeRight";
				LD_RUNPATH_SEARCH_PATHS = (
					"$(inherited)",
					"@executable_path/Frameworks",
				);
				MARKETING_VERSION = 1.0;
				PRODUCT_BUNDLE_IDENTIFIER = edu.stanford.spezi.onboarding.testapp;
				PRODUCT_NAME = "$(TARGET_NAME)";
				SUPPORTED_PLATFORMS = "iphoneos iphonesimulator macosx xros xrsimulator";
				SUPPORTS_MACCATALYST = NO;
				SUPPORTS_XR_DESIGNED_FOR_IPHONE_IPAD = YES;
				SWIFT_EMIT_LOC_STRINGS = YES;
				SWIFT_STRICT_CONCURRENCY = complete;
				SWIFT_VERSION = 5.0;
				TARGETED_DEVICE_FAMILY = "1,2,7";
			};
			name = Debug;
		};
		2F6D13B828F5F386007C25D6 /* Release */ = {
			isa = XCBuildConfiguration;
			buildSettings = {
				ASSETCATALOG_COMPILER_APPICON_NAME = AppIcon;
				ASSETCATALOG_COMPILER_GLOBAL_ACCENT_COLOR_NAME = AccentColor;
				CODE_SIGN_STYLE = Automatic;
				CURRENT_PROJECT_VERSION = 1;
				DEVELOPMENT_ASSET_PATHS = "";
				DEVELOPMENT_TEAM = 637867499T;
				ENABLE_PREVIEWS = YES;
				ENABLE_TESTING_SEARCH_PATHS = YES;
				GENERATE_INFOPLIST_FILE = YES;
				INFOPLIST_KEY_UIApplicationSceneManifest_Generation = YES;
				INFOPLIST_KEY_UIApplicationSupportsIndirectInputEvents = YES;
				INFOPLIST_KEY_UILaunchScreen_Generation = YES;
				INFOPLIST_KEY_UISupportedInterfaceOrientations_iPad = "UIInterfaceOrientationPortrait UIInterfaceOrientationPortraitUpsideDown UIInterfaceOrientationLandscapeLeft UIInterfaceOrientationLandscapeRight";
				INFOPLIST_KEY_UISupportedInterfaceOrientations_iPhone = "UIInterfaceOrientationPortrait UIInterfaceOrientationLandscapeLeft UIInterfaceOrientationLandscapeRight";
				LD_RUNPATH_SEARCH_PATHS = (
					"$(inherited)",
					"@executable_path/Frameworks",
				);
				MARKETING_VERSION = 1.0;
				PRODUCT_BUNDLE_IDENTIFIER = edu.stanford.spezi.onboarding.testapp;
				PRODUCT_NAME = "$(TARGET_NAME)";
				SUPPORTED_PLATFORMS = "iphoneos iphonesimulator macosx xros xrsimulator";
				SUPPORTS_MACCATALYST = NO;
				SUPPORTS_XR_DESIGNED_FOR_IPHONE_IPAD = YES;
				SWIFT_EMIT_LOC_STRINGS = YES;
				SWIFT_STRICT_CONCURRENCY = complete;
				SWIFT_VERSION = 5.0;
				TARGETED_DEVICE_FAMILY = "1,2,7";
			};
			name = Release;
		};
		2F6D13BD28F5F386007C25D6 /* Debug */ = {
			isa = XCBuildConfiguration;
			buildSettings = {
				ALWAYS_EMBED_SWIFT_STANDARD_LIBRARIES = YES;
				CLANG_ENABLE_MODULES = YES;
				CODE_SIGN_STYLE = Automatic;
				CURRENT_PROJECT_VERSION = 1;
				DEVELOPMENT_TEAM = 637867499T;
				GENERATE_INFOPLIST_FILE = YES;
				MARKETING_VERSION = 1.0;
				PRODUCT_BUNDLE_IDENTIFIER = edu.stanford.spezi.onboarding.testappuitests;
				PRODUCT_NAME = "$(TARGET_NAME)";
				PROVISIONING_PROFILE = "";
				SUPPORTED_PLATFORMS = "iphoneos iphonesimulator macosx xros xrsimulator";
				SUPPORTS_MACCATALYST = NO;
				SUPPORTS_XR_DESIGNED_FOR_IPHONE_IPAD = YES;
				SWIFT_EMIT_LOC_STRINGS = NO;
				SWIFT_OPTIMIZATION_LEVEL = "-Onone";
				SWIFT_VERSION = 5.0;
				TARGETED_DEVICE_FAMILY = "1,2,7";
				TEST_TARGET_NAME = TestApp;
			};
			name = Debug;
		};
		2F6D13BE28F5F386007C25D6 /* Release */ = {
			isa = XCBuildConfiguration;
			buildSettings = {
				ALWAYS_EMBED_SWIFT_STANDARD_LIBRARIES = YES;
				CLANG_ENABLE_MODULES = YES;
				CODE_SIGN_STYLE = Automatic;
				CURRENT_PROJECT_VERSION = 1;
				DEVELOPMENT_TEAM = 637867499T;
				GENERATE_INFOPLIST_FILE = YES;
				MARKETING_VERSION = 1.0;
				PRODUCT_BUNDLE_IDENTIFIER = edu.stanford.spezi.onboarding.testappuitests;
				PRODUCT_NAME = "$(TARGET_NAME)";
				PROVISIONING_PROFILE = "";
				SUPPORTED_PLATFORMS = "iphoneos iphonesimulator macosx xros xrsimulator";
				SUPPORTS_MACCATALYST = NO;
				SUPPORTS_XR_DESIGNED_FOR_IPHONE_IPAD = YES;
				SWIFT_EMIT_LOC_STRINGS = NO;
				SWIFT_VERSION = 5.0;
				TARGETED_DEVICE_FAMILY = "1,2,7";
				TEST_TARGET_NAME = TestApp;
			};
			name = Release;
		};
		2FB07587299DDB6000C0B37F /* Test */ = {
			isa = XCBuildConfiguration;
			buildSettings = {
				ALWAYS_SEARCH_USER_PATHS = NO;
				ASSETCATALOG_COMPILER_GENERATE_SWIFT_ASSET_SYMBOL_EXTENSIONS = YES;
				CLANG_ANALYZER_NONNULL = YES;
				CLANG_ANALYZER_NUMBER_OBJECT_CONVERSION = YES_AGGRESSIVE;
				CLANG_CXX_LANGUAGE_STANDARD = "gnu++20";
				CLANG_ENABLE_MODULES = YES;
				CLANG_ENABLE_OBJC_ARC = YES;
				CLANG_ENABLE_OBJC_WEAK = YES;
				CLANG_WARN_BLOCK_CAPTURE_AUTORELEASING = YES;
				CLANG_WARN_BOOL_CONVERSION = YES;
				CLANG_WARN_COMMA = YES;
				CLANG_WARN_CONSTANT_CONVERSION = YES;
				CLANG_WARN_DEPRECATED_OBJC_IMPLEMENTATIONS = YES;
				CLANG_WARN_DIRECT_OBJC_ISA_USAGE = YES_ERROR;
				CLANG_WARN_DOCUMENTATION_COMMENTS = YES;
				CLANG_WARN_EMPTY_BODY = YES;
				CLANG_WARN_ENUM_CONVERSION = YES;
				CLANG_WARN_INFINITE_RECURSION = YES;
				CLANG_WARN_INT_CONVERSION = YES;
				CLANG_WARN_NON_LITERAL_NULL_CONVERSION = YES;
				CLANG_WARN_OBJC_IMPLICIT_RETAIN_SELF = YES;
				CLANG_WARN_OBJC_LITERAL_CONVERSION = YES;
				CLANG_WARN_OBJC_ROOT_CLASS = YES_ERROR;
				CLANG_WARN_QUOTED_INCLUDE_IN_FRAMEWORK_HEADER = YES;
				CLANG_WARN_RANGE_LOOP_ANALYSIS = YES;
				CLANG_WARN_STRICT_PROTOTYPES = YES;
				CLANG_WARN_SUSPICIOUS_MOVE = YES;
				CLANG_WARN_UNGUARDED_AVAILABILITY = YES_AGGRESSIVE;
				CLANG_WARN_UNREACHABLE_CODE = YES;
				CLANG_WARN__DUPLICATE_METHOD_MATCH = YES;
				COPY_PHASE_STRIP = NO;
				DEBUG_INFORMATION_FORMAT = dwarf;
				ENABLE_STRICT_OBJC_MSGSEND = YES;
				ENABLE_TESTABILITY = YES;
				GCC_C_LANGUAGE_STANDARD = gnu11;
				GCC_DYNAMIC_NO_PIC = NO;
				GCC_NO_COMMON_BLOCKS = YES;
				GCC_OPTIMIZATION_LEVEL = 0;
				GCC_PREPROCESSOR_DEFINITIONS = (
					"DEBUG=1",
					"$(inherited)",
				);
				GCC_WARN_64_TO_32_BIT_CONVERSION = YES;
				GCC_WARN_ABOUT_RETURN_TYPE = YES_ERROR;
				GCC_WARN_UNDECLARED_SELECTOR = YES;
				GCC_WARN_UNINITIALIZED_AUTOS = YES_AGGRESSIVE;
				GCC_WARN_UNUSED_FUNCTION = YES;
				GCC_WARN_UNUSED_VARIABLE = YES;
				IPHONEOS_DEPLOYMENT_TARGET = 17.0;
				MACOSX_DEPLOYMENT_TARGET = 14.0;
				MTL_ENABLE_DEBUG_INFO = INCLUDE_SOURCE;
				MTL_FAST_MATH = YES;
				ONLY_ACTIVE_ARCH = YES;
				SDKROOT = iphoneos;
				SWIFT_ACTIVE_COMPILATION_CONDITIONS = TEST;
				SWIFT_OPTIMIZATION_LEVEL = "-Onone";
				SWIFT_STRICT_CONCURRENCY = complete;
				XROS_DEPLOYMENT_TARGET = 1.0;
			};
			name = Test;
		};
		2FB07588299DDB6000C0B37F /* Test */ = {
			isa = XCBuildConfiguration;
			buildSettings = {
				ASSETCATALOG_COMPILER_APPICON_NAME = AppIcon;
				ASSETCATALOG_COMPILER_GLOBAL_ACCENT_COLOR_NAME = AccentColor;
				CODE_SIGN_STYLE = Automatic;
				CURRENT_PROJECT_VERSION = 1;
				DEVELOPMENT_ASSET_PATHS = "";
				DEVELOPMENT_TEAM = 637867499T;
				ENABLE_PREVIEWS = YES;
				ENABLE_TESTING_SEARCH_PATHS = YES;
				GENERATE_INFOPLIST_FILE = YES;
				INFOPLIST_KEY_UIApplicationSceneManifest_Generation = YES;
				INFOPLIST_KEY_UIApplicationSupportsIndirectInputEvents = YES;
				INFOPLIST_KEY_UILaunchScreen_Generation = YES;
				INFOPLIST_KEY_UISupportedInterfaceOrientations_iPad = "UIInterfaceOrientationPortrait UIInterfaceOrientationPortraitUpsideDown UIInterfaceOrientationLandscapeLeft UIInterfaceOrientationLandscapeRight";
				INFOPLIST_KEY_UISupportedInterfaceOrientations_iPhone = "UIInterfaceOrientationPortrait UIInterfaceOrientationLandscapeLeft UIInterfaceOrientationLandscapeRight";
				LD_RUNPATH_SEARCH_PATHS = (
					"$(inherited)",
					"@executable_path/Frameworks",
				);
				MARKETING_VERSION = 1.0;
				PRODUCT_BUNDLE_IDENTIFIER = edu.stanford.spezi.onboarding.testapp;
				PRODUCT_NAME = "$(TARGET_NAME)";
				SUPPORTED_PLATFORMS = "iphoneos iphonesimulator macosx xros xrsimulator";
				SUPPORTS_MACCATALYST = NO;
				SUPPORTS_XR_DESIGNED_FOR_IPHONE_IPAD = YES;
				SWIFT_EMIT_LOC_STRINGS = YES;
				SWIFT_STRICT_CONCURRENCY = complete;
				SWIFT_VERSION = 5.0;
				TARGETED_DEVICE_FAMILY = "1,2,7";
			};
			name = Test;
		};
		2FB07589299DDB6000C0B37F /* Test */ = {
			isa = XCBuildConfiguration;
			buildSettings = {
				ALWAYS_EMBED_SWIFT_STANDARD_LIBRARIES = YES;
				CLANG_ENABLE_MODULES = YES;
				CODE_SIGN_STYLE = Automatic;
				CURRENT_PROJECT_VERSION = 1;
				DEVELOPMENT_TEAM = 637867499T;
				GENERATE_INFOPLIST_FILE = YES;
				MARKETING_VERSION = 1.0;
				PRODUCT_BUNDLE_IDENTIFIER = edu.stanford.spezi.onboarding.testappuitests;
				PRODUCT_NAME = "$(TARGET_NAME)";
				PROVISIONING_PROFILE = "";
				SUPPORTED_PLATFORMS = "iphoneos iphonesimulator macosx xros xrsimulator";
				SUPPORTS_MACCATALYST = NO;
				SUPPORTS_XR_DESIGNED_FOR_IPHONE_IPAD = YES;
				SWIFT_EMIT_LOC_STRINGS = NO;
				SWIFT_OPTIMIZATION_LEVEL = "-Onone";
				SWIFT_VERSION = 5.0;
				TARGETED_DEVICE_FAMILY = "1,2,7";
				TEST_TARGET_NAME = TestApp;
			};
			name = Test;
		};
/* End XCBuildConfiguration section */

/* Begin XCConfigurationList section */
		2F6D138D28F5F384007C25D6 /* Build configuration list for PBXProject "UITests" */ = {
			isa = XCConfigurationList;
			buildConfigurations = (
				2F6D13B428F5F386007C25D6 /* Debug */,
				2FB07587299DDB6000C0B37F /* Test */,
				2F6D13B528F5F386007C25D6 /* Release */,
			);
			defaultConfigurationIsVisible = 0;
			defaultConfigurationName = Release;
		};
		2F6D13B628F5F386007C25D6 /* Build configuration list for PBXNativeTarget "TestApp" */ = {
			isa = XCConfigurationList;
			buildConfigurations = (
				2F6D13B728F5F386007C25D6 /* Debug */,
				2FB07588299DDB6000C0B37F /* Test */,
				2F6D13B828F5F386007C25D6 /* Release */,
			);
			defaultConfigurationIsVisible = 0;
			defaultConfigurationName = Release;
		};
		2F6D13BC28F5F386007C25D6 /* Build configuration list for PBXNativeTarget "TestAppUITests" */ = {
			isa = XCConfigurationList;
			buildConfigurations = (
				2F6D13BD28F5F386007C25D6 /* Debug */,
				2FB07589299DDB6000C0B37F /* Test */,
				2F6D13BE28F5F386007C25D6 /* Release */,
			);
			defaultConfigurationIsVisible = 0;
			defaultConfigurationName = Release;
		};
/* End XCConfigurationList section */

/* Begin XCRemoteSwiftPackageReference section */
		97C6AF752ACC74080060155B /* XCRemoteSwiftPackageReference "XCTestExtensions" */ = {
			isa = XCRemoteSwiftPackageReference;
			repositoryURL = "https://github.com/StanfordBDHG/XCTestExtensions";
			requirement = {
				kind = upToNextMinorVersion;
				minimumVersion = 0.4.9;
			};
		};
/* End XCRemoteSwiftPackageReference section */

/* Begin XCSwiftPackageProductDependency section */
		2F61BDC229DD02D600D71D33 /* SpeziOnboarding */ = {
			isa = XCSwiftPackageProductDependency;
			productName = SpeziOnboarding;
		};
		97C6AF7A2ACC89000060155B /* XCTestExtensions */ = {
			isa = XCSwiftPackageProductDependency;
			package = 97C6AF752ACC74080060155B /* XCRemoteSwiftPackageReference "XCTestExtensions" */;
			productName = XCTestExtensions;
		};
/* End XCSwiftPackageProductDependency section */
	};
	rootObject = 2F6D138A28F5F384007C25D6 /* Project object */;
}<|MERGE_RESOLUTION|>--- conflicted
+++ resolved
@@ -26,14 +26,11 @@
 		97C6AF792ACC88270060155B /* TestAppDelegate.swift in Sources */ = {isa = PBXBuildFile; fileRef = 97C6AF782ACC88270060155B /* TestAppDelegate.swift */; };
 		97C6AF7B2ACC89000060155B /* XCTestExtensions in Frameworks */ = {isa = PBXBuildFile; productRef = 97C6AF7A2ACC89000060155B /* XCTestExtensions */; };
 		97C6AF7F2ACC94450060155B /* OnboardingFlow+PreviewSimulator.swift in Sources */ = {isa = PBXBuildFile; fileRef = 97C6AF7E2ACC94450060155B /* OnboardingFlow+PreviewSimulator.swift */; };
-<<<<<<< HEAD
-		C4DF245D2C369D76009328B0 /* OnboardingConsentMarkdownTestView.swift in Sources */ = {isa = PBXBuildFile; fileRef = C4DF245B2C369D76009328B0 /* OnboardingConsentMarkdownTestView.swift */; };
-		C4DF245E2C369D76009328B0 /* OnboardingConsentMarkdownRenderingView.swift in Sources */ = {isa = PBXBuildFile; fileRef = C4DF245C2C369D76009328B0 /* OnboardingConsentMarkdownRenderingView.swift */; };
-		C4DF24622C36DDF8009328B0 /* ConsentStoreError.swift in Sources */ = {isa = PBXBuildFile; fileRef = C4DF24612C36DDF8009328B0 /* ConsentStoreError.swift */; };
-		C4F9AC322C5E5D3C0076BC5B /* DocumentIdentifiers.swift in Sources */ = {isa = PBXBuildFile; fileRef = C4F9AC312C5E5D3C0076BC5B /* DocumentIdentifiers.swift */; };
-=======
 		A950C9C02C68AFAD0052FA6D /* XCUIApplication+Onboarding.swift in Sources */ = {isa = PBXBuildFile; fileRef = A950C9BF2C68AFA80052FA6D /* XCUIApplication+Onboarding.swift */; };
->>>>>>> ec570fe5
+		C49959752C6C8C01008E5256 /* DocumentIdentifiers.swift in Sources */ = {isa = PBXBuildFile; fileRef = C49959732C6C8C01008E5256 /* DocumentIdentifiers.swift */; };
+		C49959762C6C8C01008E5256 /* ConsentStoreError.swift in Sources */ = {isa = PBXBuildFile; fileRef = C49959742C6C8C01008E5256 /* ConsentStoreError.swift */; };
+		C49959792C6C8C1F008E5256 /* OnboardingConsentMarkdownRenderingView.swift in Sources */ = {isa = PBXBuildFile; fileRef = C49959772C6C8C1F008E5256 /* OnboardingConsentMarkdownRenderingView.swift */; };
+		C499597A2C6C8C1F008E5256 /* OnboardingConsentMarkdownTestView.swift in Sources */ = {isa = PBXBuildFile; fileRef = C49959782C6C8C1F008E5256 /* OnboardingConsentMarkdownTestView.swift */; };
 /* End PBXBuildFile section */
 
 /* Begin PBXContainerItemProxy section */
@@ -68,14 +65,11 @@
 		97C6AF762ACC86B70060155B /* ExampleStandard.swift */ = {isa = PBXFileReference; lastKnownFileType = sourcecode.swift; path = ExampleStandard.swift; sourceTree = "<group>"; };
 		97C6AF782ACC88270060155B /* TestAppDelegate.swift */ = {isa = PBXFileReference; lastKnownFileType = sourcecode.swift; path = TestAppDelegate.swift; sourceTree = "<group>"; };
 		97C6AF7E2ACC94450060155B /* OnboardingFlow+PreviewSimulator.swift */ = {isa = PBXFileReference; lastKnownFileType = sourcecode.swift; path = "OnboardingFlow+PreviewSimulator.swift"; sourceTree = "<group>"; };
-<<<<<<< HEAD
-		C4DF245B2C369D76009328B0 /* OnboardingConsentMarkdownTestView.swift */ = {isa = PBXFileReference; fileEncoding = 4; lastKnownFileType = sourcecode.swift; path = OnboardingConsentMarkdownTestView.swift; sourceTree = "<group>"; };
-		C4DF245C2C369D76009328B0 /* OnboardingConsentMarkdownRenderingView.swift */ = {isa = PBXFileReference; fileEncoding = 4; lastKnownFileType = sourcecode.swift; path = OnboardingConsentMarkdownRenderingView.swift; sourceTree = "<group>"; };
-		C4DF24612C36DDF8009328B0 /* ConsentStoreError.swift */ = {isa = PBXFileReference; lastKnownFileType = sourcecode.swift; path = ConsentStoreError.swift; sourceTree = "<group>"; };
-		C4F9AC312C5E5D3C0076BC5B /* DocumentIdentifiers.swift */ = {isa = PBXFileReference; fileEncoding = 4; lastKnownFileType = sourcecode.swift; path = DocumentIdentifiers.swift; sourceTree = "<group>"; };
-=======
 		A950C9BF2C68AFA80052FA6D /* XCUIApplication+Onboarding.swift */ = {isa = PBXFileReference; lastKnownFileType = sourcecode.swift; path = "XCUIApplication+Onboarding.swift"; sourceTree = "<group>"; };
->>>>>>> ec570fe5
+		C49959732C6C8C01008E5256 /* DocumentIdentifiers.swift */ = {isa = PBXFileReference; fileEncoding = 4; lastKnownFileType = sourcecode.swift; path = DocumentIdentifiers.swift; sourceTree = "<group>"; };
+		C49959742C6C8C01008E5256 /* ConsentStoreError.swift */ = {isa = PBXFileReference; fileEncoding = 4; lastKnownFileType = sourcecode.swift; path = ConsentStoreError.swift; sourceTree = "<group>"; };
+		C49959772C6C8C1F008E5256 /* OnboardingConsentMarkdownRenderingView.swift */ = {isa = PBXFileReference; fileEncoding = 4; lastKnownFileType = sourcecode.swift; path = OnboardingConsentMarkdownRenderingView.swift; sourceTree = "<group>"; };
+		C49959782C6C8C1F008E5256 /* OnboardingConsentMarkdownTestView.swift */ = {isa = PBXFileReference; fileEncoding = 4; lastKnownFileType = sourcecode.swift; path = OnboardingConsentMarkdownTestView.swift; sourceTree = "<group>"; };
 /* End PBXFileReference section */
 
 /* Begin PBXFrameworksBuildPhase section */
@@ -122,14 +116,14 @@
 		2F6D139428F5F384007C25D6 /* TestApp */ = {
 			isa = PBXGroup;
 			children = (
+				C49959742C6C8C01008E5256 /* ConsentStoreError.swift */,
+				C49959732C6C8C01008E5256 /* DocumentIdentifiers.swift */,
 				970D44472A6F02E800756FE2 /* Views */,
 				2FA7382B290ADFAA007ACEB9 /* TestApp.swift */,
 				97C6AF782ACC88270060155B /* TestAppDelegate.swift */,
 				97C6AF762ACC86B70060155B /* ExampleStandard.swift */,
-				C4F9AC312C5E5D3C0076BC5B /* DocumentIdentifiers.swift */,
 				2F61BDC829DD3CC000D71D33 /* OnboardingTestsView.swift */,
 				2F6D139928F5F386007C25D6 /* Assets.xcassets */,
-				C4DF24612C36DDF8009328B0 /* ConsentStoreError.swift */,
 			);
 			path = TestApp;
 			sourceTree = "<group>";
@@ -153,6 +147,8 @@
 		970D44472A6F02E800756FE2 /* Views */ = {
 			isa = PBXGroup;
 			children = (
+				C49959772C6C8C1F008E5256 /* OnboardingConsentMarkdownRenderingView.swift */,
+				C49959782C6C8C1F008E5256 /* OnboardingConsentMarkdownTestView.swift */,
 				61D77B532BC83F0100E3165F /* OnboardingCustomToggleTestView.swift */,
 				61040A1B2BAFA2F600EDD4EC /* OnboardingIdentifiableTestViewCustom.swift */,
 				97A8FF2F2A74606A008CD91A /* HelperViews */,
@@ -160,8 +156,6 @@
 				970D444E2A6F048A00756FE2 /* OnboardingWelcomeTestView.swift */,
 				970D44502A6F04ED00756FE2 /* OnboardingSequentialTestView.swift */,
 				97A8FF2B2A74449F008CD91A /* OnboardingCustomTestView1.swift */,
-				C4DF245C2C369D76009328B0 /* OnboardingConsentMarkdownRenderingView.swift */,
-				C4DF245B2C369D76009328B0 /* OnboardingConsentMarkdownTestView.swift */,
 				97A8FF2D2A7444FC008CD91A /* OnboardingCustomTestView2.swift */,
 				970D44542A6F119600756FE2 /* OnboardingConditionalTestView.swift */,
 				97C6AF7E2ACC94450060155B /* OnboardingFlow+PreviewSimulator.swift */,
@@ -311,23 +305,23 @@
 			files = (
 				97C6AF792ACC88270060155B /* TestAppDelegate.swift in Sources */,
 				61F1697E2BCA888600D1622B /* OnboardingTestViewNotIdentifiable.swift in Sources */,
+				C499597A2C6C8C1F008E5256 /* OnboardingConsentMarkdownTestView.swift in Sources */,
 				970D44552A6F119600756FE2 /* OnboardingConditionalTestView.swift in Sources */,
 				97C6AF772ACC86B70060155B /* ExampleStandard.swift in Sources */,
+				C49959792C6C8C1F008E5256 /* OnboardingConsentMarkdownRenderingView.swift in Sources */,
 				970D44532A6F0B1900756FE2 /* OnboardingStartTestView.swift in Sources */,
 				970D44512A6F04ED00756FE2 /* OnboardingSequentialTestView.swift in Sources */,
-				C4DF24622C36DDF8009328B0 /* ConsentStoreError.swift in Sources */,
 				61D77B542BC83F0100E3165F /* OnboardingCustomToggleTestView.swift in Sources */,
 				97A8FF2C2A74449F008CD91A /* OnboardingCustomTestView1.swift in Sources */,
-				C4F9AC322C5E5D3C0076BC5B /* DocumentIdentifiers.swift in Sources */,
 				2FA7382C290ADFAA007ACEB9 /* TestApp.swift in Sources */,
+				C49959752C6C8C01008E5256 /* DocumentIdentifiers.swift in Sources */,
 				97A8FF2E2A7444FC008CD91A /* OnboardingCustomTestView2.swift in Sources */,
 				2F61BDC929DD3CC000D71D33 /* OnboardingTestsView.swift in Sources */,
 				61040A1D2BAFA2F600EDD4EC /* OnboardingIdentifiableTestViewCustom.swift in Sources */,
+				C49959762C6C8C01008E5256 /* ConsentStoreError.swift in Sources */,
 				97C6AF7F2ACC94450060155B /* OnboardingFlow+PreviewSimulator.swift in Sources */,
-				C4DF245D2C369D76009328B0 /* OnboardingConsentMarkdownTestView.swift in Sources */,
 				970D444F2A6F048A00756FE2 /* OnboardingWelcomeTestView.swift in Sources */,
 				97A8FF312A74607F008CD91A /* CustomToggleView.swift in Sources */,
-				C4DF245E2C369D76009328B0 /* OnboardingConsentMarkdownRenderingView.swift in Sources */,
 			);
 			runOnlyForDeploymentPostprocessing = 0;
 		};
