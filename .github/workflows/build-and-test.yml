--- conflicted
+++ resolved
@@ -120,14 +120,8 @@
       path: 'Tests/UITests'
       scheme: TestApp
       destination: 'platform=iOS Simulator,name=iPad Pro 11-inch (M4)'
-<<<<<<< HEAD
-      buildConfig: ${{ matrix.buildConfig }}
-      resultBundle: ${{ matrix.resultBundle }}
-      artifactname: ${{ matrix.artifactname }}
-=======
       resultBundle: TestApp-iPadOS.xcresult
       artifactname: TestApp-iPadOS.xcresult
->>>>>>> ec570fe5
   buildandtestuitests_visionos:
     name: Build and Test UI Tests visionOS
     uses: StanfordSpezi/.github/.github/workflows/xcodebuild-or-fastlane.yml@v2
